# Multivariate Normal distribution


###########################################################
#
#   Abstract base class for multivariate normal
#
#   Each subtype should provide the following methods:
#
#   - length(d):        vector dimension
#   - mean(d):          the mean vector (in full form)
#   - cov(d):           the covariance matrix (in full form)
#   - invcov(d):        inverse of covariance
#   - logdetcov(d):     log-determinant of covariance
#   - sqmahal(d, x):        Squared Mahalanobis distance to center
#   - sqmahal!(r, d, x):    Squared Mahalanobis distances
#   - gradlogpdf(d, x):     Gradient of logpdf w.r.t. x
#   - _rand!(d, x):         Sample random vector(s)
#
#   Other generic functions will be implemented on top
#   of these core functions.
#
###########################################################

<<<<<<< HEAD
=======
"""

The [Multivariate normal distribution](http://en.wikipedia.org/wiki/Multivariate_normal_distribution)
is a multidimensional generalization of the *normal distribution*. The probability density function of
a d-dimensional multivariate normal distribution with mean vector ``\\boldsymbol{\\mu}`` and
covariance matrix ``\\boldsymbol{\\Sigma}`` is:

```math
f(\\mathbf{x}; \\boldsymbol{\\mu}, \\boldsymbol{\\Sigma}) = \\frac{1}{(2 \\pi)^{d/2} |\\boldsymbol{\\Sigma}|^{1/2}}
\\exp \\left( - \\frac{1}{2} (\\mathbf{x} - \\boldsymbol{\\mu})^T \\Sigma^{-1} (\\mathbf{x} - \\boldsymbol{\\mu}) \\right)
```

We realize that the mean vector and the covariance often have special forms in practice,
which can be exploited to simplify the computation. For example, the mean vector is sometimes
just a zero vector, while the covariance matrix can be a diagonal matrix or even in the form
of ``\\sigma \\mathbf{I}``. To take advantage of such special cases, we introduce a parametric
type `MvNormal`, defined as below, which allows users to specify the special structure of
the mean and covariance.

```julia
struct MvNormal{Cov<:AbstractPDMat,Mean<:AbstractVector} <: AbstractMvNormal
    μ::Mean
    Σ::Cov
end
```

Here, the mean vector can be an instance of any `AbstractVector`, including `ZeroVector`.
The latter is simply an empty type indicating a vector filled with zeros. The covariance can be
of any subtype of `AbstractPDMat`. Particularly, one can use `PDMat` for full covariance,
`PDiagMat` for diagonal covariance, and `ScalMat` for the isotropic covariance -- those
in the form of ``\\sigma \\mathbf{I}``. (See the Julia package
[PDMats](https://github.com/lindahua/PDMats.jl) for details).

We also define a set of alias for the types using different combinations of mean vectors and covariance:

```julia
const IsoNormal  = MvNormal{ScalMat,  Vector{Float64}}
const DiagNormal = MvNormal{PDiagMat, Vector{Float64}}
const FullNormal = MvNormal{PDMat,    Vector{Float64}}

const ZeroMeanIsoNormal  = MvNormal{ScalMat,  ZeroVector{Float64}}
const ZeroMeanDiagNormal = MvNormal{PDiagMat, ZeroVector{Float64}}
const ZeroMeanFullNormal = MvNormal{PDMat,    ZeroVector{Float64}}
```
"""
>>>>>>> a6a9ef27
abstract type AbstractMvNormal <: ContinuousMultivariateDistribution end

### Generic methods (for all AbstractMvNormal subtypes)

insupport(d::AbstractMvNormal, x::AbstractVector) =
    length(d) == length(x) && allfinite(x)

mode(d::AbstractMvNormal) = mean(d)
modes(d::AbstractMvNormal) = [mean(d)]

function entropy(d::AbstractMvNormal)
    ldcd = logdetcov(d)
    T = typeof(ldcd)
    (length(d) * (T(log2π) + one(T)) + ldcd)/2
end

mvnormal_c0(g::AbstractMvNormal) = -(length(g) * Float64(log2π) + logdetcov(g))/2

"""
    invcov(d::AbstractMvNormal)

Return the inversed covariance matrix of d.
"""
invcov(d::AbstractMvNormal)

"""
    logdetcov(d::AbstractMvNormal)

Return the log-determinant value of the covariance matrix.
"""
logdetcov(d::AbstractMvNormal)

"""
    sqmahal(d, x)

Return the squared Mahalanobis distance from x to the center of d, w.r.t. the covariance.
When x is a vector, it returns a scalar value. When x is a matrix, it returns a vector of length size(x,2).

`sqmahal!(r, d, x)` with write the results to a pre-allocated array `r`.
"""
sqmahal(d::AbstractMvNormal, x::AbstractArray)

sqmahal(d::AbstractMvNormal, x::AbstractMatrix) = sqmahal!(Vector{promote_type(partype(d), eltype(x))}(undef, size(x, 2)), d, x)

_logpdf(d::AbstractMvNormal, x::AbstractVector) = mvnormal_c0(d) - sqmahal(d, x)/2

function _logpdf!(r::AbstractArray, d::AbstractMvNormal, x::AbstractMatrix)
    sqmahal!(r, d, x)
    c0 = mvnormal_c0(d)
    for i = 1:size(x, 2)
        @inbounds r[i] = c0 - r[i]/2
    end
    r
end

_pdf!(r::AbstractArray, d::AbstractMvNormal, x::AbstractMatrix) = exp!(_logpdf!(r, d, x))

###########################################################
#
#   MvNormal
#
#   Multivariate normal distribution with mean parameters
#
###########################################################
"""
    MvNormal <: ContinuousMultivariateDistribution

The *multivariate normal* or *multivariate Gaussian* distribution

# Constructors

    MvNormal(μ|mu|mean=, Σ|Sigma|cov=)

Construct a `MvNormal` distribution object with mean `μ` and covariance `Σ`.

    MvNormal(Σ|Sigma|cov=)

Construct a `MvNormal` distribution object with zero mean and covariance `Σ`.

    MvNormal(μ|mu|mean=, σ|sigma|std::AbstractVector=)

Construct a `MvNormal` distribution object with mean `μ` and marginal standard deviation `σ`, and independent correlation structure.

    MvNormal(σ|sigma|std::AbstractVector=)

Construct a `MvNormal` distribution object with zero mean and marginal standard deviation `σ`, and independent correlation structure.

    MvNormal(μ|mu|mean=, σ::Real=, n::Integer=)

Construct a `MvNormal` distribution object of dimension `n` with mean `μ` and marginal standard deviation `σ`, and independent correlation structure.

    MvNormal(σ::Real=, n::Integer=)

Construct a `MvNormal` distribution object of dimension `n` with zero mean and marginal standard deviation `σ`, and independent correlation structure.

    MvNormal(n::Integer=)

Construct a `MvNormal` distribution object of dimension `n` with zero mean and identity covariance matrix.

# Details

The multivariate normal distribution is a multidimensional generalization of the *normal
distribution*. The probability density function of a d-dimensional multivariate normal
distribution with mean vector ``\\boldsymbol{\\mu}`` and covariance matrix
``\\boldsymbol{\\Sigma}`` is:

```math
f(\\mathbf{x}; \\boldsymbol{\\mu}, \\boldsymbol{\\Sigma}) = \\frac{1}{(2 \\pi)^{d/2} |\\boldsymbol{\\Sigma}|^{1/2}}
\\exp \\left( - \\frac{1}{2} (\\mathbf{x} - \\boldsymbol{\\mu})^T \\Sigma^{-1} (\\mathbf{x} - \\boldsymbol{\\mu}) \\right)
```

We realize that the mean vector and the covariance often have special forms in practice,
which can be exploited to simplify the computation. For example, the mean vector is sometimes
just a zero vector, while the covariance matrix can be a diagonal matrix or even in the form
of ``\\sigma \\mathbf{I}``. To take advantage of such special cases, we introduce a parametric
type `MvNormal`, defined as below, which allows users to specify the special structure of
the mean and covariance.

```julia
struct MvNormal{Cov<:AbstractPDMat,Mean<:Union{Vector,ZeroVector}} <: AbstractMvNormal
    μ::Mean
    Σ::Cov
end
```

Here, the mean vector can be an instance of either `Vector` or `ZeroVector`, where the
latter is simply an empty type indicating a vector filled with zeros. The covariance can be
of any subtype of `AbstractPDMat`. Particularly, one can use `PDMat` for full covariance,
`PDiagMat` for diagonal covariance, and `ScalMat` for the isotropic covariance -- those
in the form of ``\\sigma \\mathbf{I}``. (See the Julia package
[PDMats](https://github.com/lindahua/PDMats.jl) for details).

We also define a set of alias for the types using different combinations of mean vectors and covariance:

```julia
const IsoNormal  = MvNormal{ScalMat,  Vector{Float64}}
const DiagNormal = MvNormal{PDiagMat, Vector{Float64}}
const FullNormal = MvNormal{PDMat,    Vector{Float64}}

const ZeroMeanIsoNormal  = MvNormal{ScalMat,  ZeroVector{Float64}}
const ZeroMeanDiagNormal = MvNormal{PDiagMat, ZeroVector{Float64}}
const ZeroMeanFullNormal = MvNormal{PDMat,    ZeroVector{Float64}}
```

# External links

- [Multivariate normal distribution on Wikipedia](http://en.wikipedia.org/wiki/Multivariate_normal_distribution)

"""
struct MvNormal{T<:Real,Cov<:AbstractPDMat,Mean<:AbstractVector} <: AbstractMvNormal
    μ::Mean
    Σ::Cov
end

const MultivariateNormal = MvNormal  # for the purpose of backward compatibility

const IsoNormal  = MvNormal{Float64,ScalMat{Float64},Vector{Float64}}
const DiagNormal = MvNormal{Float64,PDiagMat{Float64,Vector{Float64}},Vector{Float64}}
const FullNormal = MvNormal{Float64,PDMat{Float64,Matrix{Float64}},Vector{Float64}}

const ZeroMeanIsoNormal  = MvNormal{Float64,ScalMat{Float64},ZeroVector{Float64}}
const ZeroMeanDiagNormal = MvNormal{Float64,PDiagMat{Float64,Vector{Float64}},ZeroVector{Float64}}
const ZeroMeanFullNormal = MvNormal{Float64,PDMat{Float64,Matrix{Float64}},ZeroVector{Float64}}

### Construction
function MvNormal(μ::AbstractVector{T}, Σ::AbstractPDMat{T}) where {T<:Real}
    dim(Σ) == length(μ) || throw(DimensionMismatch("The dimensions of mu and Sigma are inconsistent."))
    MvNormal{T,typeof(Σ), typeof(μ)}(μ, Σ)
end

function MvNormal(μ::AbstractVector, Σ::AbstractPDMat)
    R = Base.promote_eltype(μ, Σ)
    MvNormal(convert(AbstractArray{R}, μ), convert(AbstractArray{R}, Σ))
end

<<<<<<< HEAD
MvNormal(μ::AbstractVector, Σ::Matrix) = MvNormal(μ, PDMat(Σ))
MvNormal(μ::AbstractVector, Σ::Union{Symmetric, Hermitian}) = MvNormal(μ, PDMat(Σ))
MvNormal(μ::AbstractVector, Σ::Diagonal) = MvNormal(μ, PDiagMat(diag(Σ)))
MvNormal(μ::AbstractVector, Σ::UniformScaling) = MvNormal(μ, ScalMat(length(μ), I.λ))

@kwdispatch (::Type{D})(;mu=>μ, mean=>μ, Sigma=>Σ, cov=>Σ, sigma=>σ, std=>σ) where {D<:MvNormal} begin
    (μ::AbstractVector, Σ) -> D(μ, Σ)
    (Σ) -> D(ZeroVector(eltype(Σ), size(Σ,1)), Σ)

    (μ::AbstractVector, σ::AbstractVector) -> D(μ,  PDiagMat(abs2.(σ)))
    (σ::AbstractVector,) -> D(ZeroVector(eltype(σ), length(σ)),  PDiagMat(abs2.(σ)))

    (μ::AbstractVector, σ::Real) -> D(μ, ScalMat(length(μ), abs2(σ)))
    (σ::Real, n::Integer) -> D(ZeroVector(typeof(σ), n), ScalMat(n, abs2(σ)))

    (n::Integer,) -> D(ZeroVector(Float64, n), ScalMat(n, 1.0))
end
=======
function MvNormal(Σ::Cov) where {T, Cov<:AbstractPDMat{T}}
    MvNormal{T,Cov,ZeroVector{T}}(ZeroVector(T, dim(Σ)), Σ)
end

MvNormal(μ::AbstractVector{<:Real}, Σ::Matrix{<:Real}) = MvNormal(μ, PDMat(Σ))
MvNormal(μ::AbstractVector{<:Real}, Σ::Union{Symmetric{<:Real}, Hermitian{<:Real}}) = MvNormal(μ, PDMat(Σ))
MvNormal(μ::AbstractVector{<:Real}, Σ::Diagonal{<:Real}) = MvNormal(μ, PDiagMat(diag(Σ)))
MvNormal(μ::AbstractVector{<:Real}, σ::Vector{<:Real}) = MvNormal(μ, PDiagMat(abs2.(σ)))
MvNormal(μ::AbstractVector{<:Real}, σ::Real) = MvNormal(μ, ScalMat(length(μ), abs2(σ)))

function MvNormal(μ::AbstractVector{<:Real}, Σ::VecOrMat{<:Real})
    R = Base.promote_eltype(μ, Σ)
    MvNormal(convert(AbstractArray{R}, μ), convert(AbstractArray{R}, Σ))
end

function MvNormal(μ::AbstractVector{<:Real}, σ::UniformScaling{<:Real})
    R = Base.promote_eltype(μ, σ.λ)
    MvNormal(convert(AbstractArray{R}, μ), R(σ.λ))
end
MvNormal(Σ::Matrix{<:Real}) = MvNormal(PDMat(Σ))
MvNormal(σ::Vector{<:Real}) = MvNormal(PDiagMat(abs2.(σ)))
MvNormal(d::Int, σ::Real) = MvNormal(ScalMat(d, abs2(σ)))
>>>>>>> a6a9ef27

### Conversion
function convert(::Type{MvNormal{T}}, d::MvNormal) where T<:Real
    MvNormal(convert(AbstractArray{T}, d.μ), convert(AbstractArray{T}, d.Σ))
end
function convert(::Type{MvNormal{T}}, μ::AbstractVector, Σ::AbstractPDMat) where T<:Real
    MvNormal(convert(AbstractArray{T}, μ), convert(AbstractArray{T}, Σ))
end

### Show

distrname(d::IsoNormal) = "IsoNormal"    # Note: IsoNormal, etc are just alias names
distrname(d::DiagNormal) = "DiagNormal"
distrname(d::FullNormal) = "FullNormal"

distrname(d::ZeroMeanIsoNormal) = "ZeroMeanIsoNormal"
distrname(d::ZeroMeanDiagNormal) = "ZeroMeanDiagNormal"
distrname(d::ZeroMeanFullNormal) = "ZeroMeanFullNormal"

Base.show(io::IO, d::MvNormal) =
    show_multline(io, d, [(:dim, length(d)), (:μ, mean(d)), (:Σ, cov(d))])

### Basic statistics

length(d::MvNormal) = length(d.μ)
mean(d::MvNormal) = convert(Vector, d.μ)
params(d::MvNormal) = (d.μ, d.Σ)
@inline partype(d::MvNormal{T}) where {T<:Real} = T

var(d::MvNormal) = diag(d.Σ)
cov(d::MvNormal) = Matrix(d.Σ)

invcov(d::MvNormal) = Matrix(inv(d.Σ))
logdetcov(d::MvNormal) = logdet(d.Σ)

### Evaluation

sqmahal(d::MvNormal, x::AbstractVector) = invquad(d.Σ, x .- d.μ)

sqmahal!(r::AbstractVector, d::MvNormal, x::AbstractMatrix) =
    invquad!(r, d.Σ, x .- d.μ)

gradlogpdf(d::MvNormal, x::AbstractVector{<:Real}) = -(d.Σ \ (x .- d.μ))

# Sampling (for GenericMvNormal)

_rand!(rng::AbstractRNG, d::MvNormal, x::VecOrMat) =
    add!(unwhiten!(d.Σ, randn!(rng, x)), d.μ)

# Workaround: randn! only works for Array, but not generally for AbstractArray
function _rand!(rng::AbstractRNG, d::MvNormal, x::AbstractVector)
    for i in eachindex(x)
        @inbounds x[i] = randn(rng)
    end
    add!(unwhiten!(d.Σ, x), d.μ)
end

###########################################################
#
#   Estimation of MvNormal
#
###########################################################

### Estimation with known covariance

struct MvNormalKnownCov{Cov<:AbstractPDMat}
    Σ::Cov
end

MvNormalKnownCov(d::Int, σ::Real) = MvNormalKnownCov(ScalMat(d, abs2(Float64(σ))))
MvNormalKnownCov(σ::Vector{Float64}) = MvNormalKnownCov(PDiagMat(abs2.(σ)))
MvNormalKnownCov(Σ::Matrix{Float64}) = MvNormalKnownCov(PDMat(Σ))

length(g::MvNormalKnownCov) = dim(g.Σ)

struct MvNormalKnownCovStats{Cov<:AbstractPDMat}
    invΣ::Cov              # inverse covariance
    sx::Vector{Float64}    # (weighted) sum of vectors
    tw::Float64            # sum of weights
end

function suffstats(g::MvNormalKnownCov{Cov}, x::AbstractMatrix{Float64}) where Cov<:AbstractPDMat
    size(x,1) == length(g) || throw(DimensionMismatch("Invalid argument dimensions."))
    invΣ = inv(g.Σ)
    sx = vec(sum(x, dims=2))
    tw = Float64(size(x, 2))
    MvNormalKnownCovStats{Cov}(invΣ, sx, tw)
end

function suffstats(g::MvNormalKnownCov{Cov}, x::AbstractMatrix{Float64}, w::AbstractArray{Float64}) where Cov<:AbstractPDMat
    (size(x,1) == length(g) && size(x,2) == length(w)) ||
        throw(DimensionMismatch("Inconsistent argument dimensions."))
    invΣ = inv(g.Σ)
    sx = x * vec(w)
    tw = sum(w)
    MvNormalKnownCovStats{Cov}(invΣ, sx, tw)
end

## MLE estimation with covariance known

fit_mle(g::MvNormalKnownCov{C}, ss::MvNormalKnownCovStats{C}) where {C<:AbstractPDMat} =
    MvNormal(ss.sx * inv(ss.tw), g.Σ)

function fit_mle(g::MvNormalKnownCov, x::AbstractMatrix{Float64})
    d = length(g)
    size(x,1) == d || throw(DimensionMismatch("Invalid argument dimensions."))
    μ = multiply!(vec(sum(x,dims=2)), inv(size(x,2)))
    MvNormal(μ, g.Σ)
end

function fit_mle(g::MvNormalKnownCov, x::AbstractMatrix{Float64}, w::AbstractArray{Float64})
    d = length(g)
    (size(x,1) == d && size(x,2) == length(w)) ||
        throw(DimensionMismatch("Inconsistent argument dimensions."))
    μ = BLAS.gemv('N', inv(sum(w)), x, vec(w))
    MvNormal(μ, g.Σ)
end


### Estimation (both mean and cov unknown)

struct MvNormalStats <: SufficientStats
    s::Vector{Float64}  # (weighted) sum of x
    m::Vector{Float64}  # (weighted) mean of x
    s2::Matrix{Float64} # (weighted) sum of (x-μ) * (x-μ)'
    tw::Float64         # total sample weight
end

function suffstats(D::Type{MvNormal}, x::AbstractMatrix{Float64})
    d = size(x, 1)
    n = size(x, 2)
    s = vec(sum(x, dims=2))
    m = s * inv(n)
    z = x .- m
    s2 = z * z'
    MvNormalStats(s, m, s2, Float64(n))
end

function suffstats(D::Type{MvNormal}, x::AbstractMatrix{Float64}, w::Array{Float64})
    d = size(x, 1)
    n = size(x, 2)
    length(w) == n || throw(DimensionMismatch("Inconsistent argument dimensions."))

    tw = sum(w)
    s = x * vec(w)
    m = s * inv(tw)
    z = similar(x)
    for j = 1:n
        xj = view(x,:,j)
        zj = view(z,:,j)
        swj = sqrt(w[j])
        for i = 1:d
            @inbounds zj[i] = swj * (xj[i] - m[i])
        end
    end
    s2 = z * z'
    MvNormalStats(s, m, s2, tw)
end


# Maximum Likelihood Estimation
#
# Specialized algorithms are respectively implemented for
# each kind of covariance
#

fit_mle(D::Type{MvNormal}, ss::MvNormalStats) = fit_mle(FullNormal, ss)
fit_mle(D::Type{MvNormal}, x::AbstractMatrix{Float64}) = fit_mle(FullNormal, x)
fit_mle(D::Type{MvNormal}, x::AbstractMatrix{Float64}, w::AbstractArray{Float64}) = fit_mle(FullNormal, x, w)

fit_mle(D::Type{FullNormal}, ss::MvNormalStats) = MvNormal(ss.m, ss.s2 * inv(ss.tw))

function fit_mle(D::Type{FullNormal}, x::AbstractMatrix{Float64})
    n = size(x, 2)
    mu = vec(mean(x, dims=2))
    z = x .- mu
    C = BLAS.syrk('U', 'N', inv(n), z)
    LinearAlgebra.copytri!(C, 'U')
    MvNormal(mu, PDMat(C))
end

function fit_mle(D::Type{FullNormal}, x::AbstractMatrix{Float64}, w::AbstractVector{Float64})
    m = size(x, 1)
    n = size(x, 2)
    length(w) == n || throw(DimensionMismatch("Inconsistent argument dimensions"))

    inv_sw = inv(sum(w))
    mu = BLAS.gemv('N', inv_sw, x, w)

    z = Matrix{Float64}(undef, m, n)
    for j = 1:n
        cj = sqrt(w[j])
        for i = 1:m
            @inbounds z[i,j] = (x[i,j] - mu[i]) * cj
        end
    end
    C = BLAS.syrk('U', 'N', inv_sw, z)
    LinearAlgebra.copytri!(C, 'U')
    MvNormal(mu, PDMat(C))
end

function fit_mle(D::Type{DiagNormal}, x::AbstractMatrix{Float64})
    m = size(x, 1)
    n = size(x, 2)

    mu = vec(mean(x, dims=2))
    va = zeros(Float64, m)
    for j = 1:n
        for i = 1:m
            @inbounds va[i] += abs2(x[i,j] - mu[i])
        end
    end
    multiply!(va, inv(n))
    MvNormal(mu, PDiagMat(va))
end

function fit_mle(D::Type{DiagNormal}, x::AbstractMatrix{Float64}, w::AbstractArray{Float64})
    m = size(x, 1)
    n = size(x, 2)
    length(w) == n || throw(DimensionMismatch("Inconsistent argument dimensions"))

    inv_sw = inv(sum(w))
    mu = BLAS.gemv('N', inv_sw, x, w)

    va = zeros(Float64, m)
    for j = 1:n
        @inbounds wj = w[j]
        for i = 1:m
            @inbounds va[i] += abs2(x[i,j] - mu[i]) * wj
        end
    end
    multiply!(va, inv_sw)
    MvNormal(mu, PDiagMat(va))
end

function fit_mle(D::Type{IsoNormal}, x::AbstractMatrix{Float64})
    m = size(x, 1)
    n = size(x, 2)

    mu = vec(mean(x, dims=2))
    va = 0.
    for j = 1:n
        va_j = 0.
        for i = 1:m
            @inbounds va_j += abs2(x[i,j] - mu[i])
        end
        va += va_j
    end
    MvNormal(mu, ScalMat(m, va / (m * n)))
end

function fit_mle(D::Type{IsoNormal}, x::AbstractMatrix{Float64}, w::AbstractArray{Float64})
    m = size(x, 1)
    n = size(x, 2)
    length(w) == n || throw(DimensionMismatch("Inconsistent argument dimensions"))

    sw = sum(w)
    inv_sw = 1.0 / sw
    mu = BLAS.gemv('N', inv_sw, x, w)

    va = 0.
    for j = 1:n
        @inbounds wj = w[j]
        va_j = 0.
        for i = 1:m
            @inbounds va_j += abs2(x[i,j] - mu[i]) * wj
        end
        va += va_j
    end
    MvNormal(mu, ScalMat(m, va / (m * sw)))
end<|MERGE_RESOLUTION|>--- conflicted
+++ resolved
@@ -22,14 +22,111 @@
 #
 ###########################################################
 
-<<<<<<< HEAD
-=======
-"""
-
-The [Multivariate normal distribution](http://en.wikipedia.org/wiki/Multivariate_normal_distribution)
-is a multidimensional generalization of the *normal distribution*. The probability density function of
-a d-dimensional multivariate normal distribution with mean vector ``\\boldsymbol{\\mu}`` and
-covariance matrix ``\\boldsymbol{\\Sigma}`` is:
+abstract type AbstractMvNormal <: ContinuousMultivariateDistribution end
+
+### Generic methods (for all AbstractMvNormal subtypes)
+
+insupport(d::AbstractMvNormal, x::AbstractVector) =
+    length(d) == length(x) && allfinite(x)
+
+mode(d::AbstractMvNormal) = mean(d)
+modes(d::AbstractMvNormal) = [mean(d)]
+
+function entropy(d::AbstractMvNormal)
+    ldcd = logdetcov(d)
+    T = typeof(ldcd)
+    (length(d) * (T(log2π) + one(T)) + ldcd)/2
+end
+
+mvnormal_c0(g::AbstractMvNormal) = -(length(g) * Float64(log2π) + logdetcov(g))/2
+
+"""
+    invcov(d::AbstractMvNormal)
+
+Return the inversed covariance matrix of d.
+"""
+invcov(d::AbstractMvNormal)
+
+"""
+    logdetcov(d::AbstractMvNormal)
+
+Return the log-determinant value of the covariance matrix.
+"""
+logdetcov(d::AbstractMvNormal)
+
+"""
+    sqmahal(d, x)
+
+Return the squared Mahalanobis distance from x to the center of d, w.r.t. the covariance.
+When x is a vector, it returns a scalar value. When x is a matrix, it returns a vector of length size(x,2).
+
+`sqmahal!(r, d, x)` with write the results to a pre-allocated array `r`.
+"""
+sqmahal(d::AbstractMvNormal, x::AbstractArray)
+
+sqmahal(d::AbstractMvNormal, x::AbstractMatrix) = sqmahal!(Vector{promote_type(partype(d), eltype(x))}(undef, size(x, 2)), d, x)
+
+_logpdf(d::AbstractMvNormal, x::AbstractVector) = mvnormal_c0(d) - sqmahal(d, x)/2
+
+function _logpdf!(r::AbstractArray, d::AbstractMvNormal, x::AbstractMatrix)
+    sqmahal!(r, d, x)
+    c0 = mvnormal_c0(d)
+    for i = 1:size(x, 2)
+        @inbounds r[i] = c0 - r[i]/2
+    end
+    r
+end
+
+_pdf!(r::AbstractArray, d::AbstractMvNormal, x::AbstractMatrix) = exp!(_logpdf!(r, d, x))
+
+###########################################################
+#
+#   MvNormal
+#
+#   Multivariate normal distribution with mean parameters
+#
+###########################################################
+"""
+    MvNormal <: ContinuousMultivariateDistribution
+
+The *multivariate normal* or *multivariate Gaussian* distribution
+
+# Constructors
+
+    MvNormal(μ|mu|mean=, Σ|Sigma|cov=)
+
+Construct a `MvNormal` distribution object with mean `μ` and covariance `Σ`.
+
+    MvNormal(Σ|Sigma|cov=)
+
+Construct a `MvNormal` distribution object with zero mean and covariance `Σ`.
+
+    MvNormal(μ|mu|mean=, σ|sigma|std::AbstractVector=)
+
+Construct a `MvNormal` distribution object with mean `μ` and marginal standard deviation `σ`, and independent correlation structure.
+
+    MvNormal(σ|sigma|std::AbstractVector=)
+
+Construct a `MvNormal` distribution object with zero mean and marginal standard deviation `σ`, and independent correlation structure.
+
+    MvNormal(μ|mu|mean=, σ::Real=, n::Integer=)
+
+Construct a `MvNormal` distribution object of dimension `n` with mean `μ` and marginal standard deviation `σ`, and independent correlation structure.
+
+    MvNormal(σ::Real=, n::Integer=)
+
+Construct a `MvNormal` distribution object of dimension `n` with zero mean and marginal standard deviation `σ`, and independent correlation structure.
+
+    MvNormal(n::Integer=)
+
+Construct a `MvNormal` distribution object of dimension `n` with zero mean and identity covariance matrix.
+
+# Details
+
+The multivariate normal distribution is a multidimensional generalization of the *normal
+distribution*. The probability density function of a d-dimensional multivariate normal
+distribution with mean vector ``\\boldsymbol{\\mu}`` and covariance matrix
+``\\boldsymbol{\\Sigma}`` is:
 
 ```math
 f(\\mathbf{x}; \\boldsymbol{\\mu}, \\boldsymbol{\\Sigma}) = \\frac{1}{(2 \\pi)^{d/2} |\\boldsymbol{\\Sigma}|^{1/2}}
@@ -44,151 +141,6 @@
 the mean and covariance.
 
 ```julia
-struct MvNormal{Cov<:AbstractPDMat,Mean<:AbstractVector} <: AbstractMvNormal
-    μ::Mean
-    Σ::Cov
-end
-```
-
-Here, the mean vector can be an instance of any `AbstractVector`, including `ZeroVector`.
-The latter is simply an empty type indicating a vector filled with zeros. The covariance can be
-of any subtype of `AbstractPDMat`. Particularly, one can use `PDMat` for full covariance,
-`PDiagMat` for diagonal covariance, and `ScalMat` for the isotropic covariance -- those
-in the form of ``\\sigma \\mathbf{I}``. (See the Julia package
-[PDMats](https://github.com/lindahua/PDMats.jl) for details).
-
-We also define a set of alias for the types using different combinations of mean vectors and covariance:
-
-```julia
-const IsoNormal  = MvNormal{ScalMat,  Vector{Float64}}
-const DiagNormal = MvNormal{PDiagMat, Vector{Float64}}
-const FullNormal = MvNormal{PDMat,    Vector{Float64}}
-
-const ZeroMeanIsoNormal  = MvNormal{ScalMat,  ZeroVector{Float64}}
-const ZeroMeanDiagNormal = MvNormal{PDiagMat, ZeroVector{Float64}}
-const ZeroMeanFullNormal = MvNormal{PDMat,    ZeroVector{Float64}}
-```
-"""
->>>>>>> a6a9ef27
-abstract type AbstractMvNormal <: ContinuousMultivariateDistribution end
-
-### Generic methods (for all AbstractMvNormal subtypes)
-
-insupport(d::AbstractMvNormal, x::AbstractVector) =
-    length(d) == length(x) && allfinite(x)
-
-mode(d::AbstractMvNormal) = mean(d)
-modes(d::AbstractMvNormal) = [mean(d)]
-
-function entropy(d::AbstractMvNormal)
-    ldcd = logdetcov(d)
-    T = typeof(ldcd)
-    (length(d) * (T(log2π) + one(T)) + ldcd)/2
-end
-
-mvnormal_c0(g::AbstractMvNormal) = -(length(g) * Float64(log2π) + logdetcov(g))/2
-
-"""
-    invcov(d::AbstractMvNormal)
-
-Return the inversed covariance matrix of d.
-"""
-invcov(d::AbstractMvNormal)
-
-"""
-    logdetcov(d::AbstractMvNormal)
-
-Return the log-determinant value of the covariance matrix.
-"""
-logdetcov(d::AbstractMvNormal)
-
-"""
-    sqmahal(d, x)
-
-Return the squared Mahalanobis distance from x to the center of d, w.r.t. the covariance.
-When x is a vector, it returns a scalar value. When x is a matrix, it returns a vector of length size(x,2).
-
-`sqmahal!(r, d, x)` with write the results to a pre-allocated array `r`.
-"""
-sqmahal(d::AbstractMvNormal, x::AbstractArray)
-
-sqmahal(d::AbstractMvNormal, x::AbstractMatrix) = sqmahal!(Vector{promote_type(partype(d), eltype(x))}(undef, size(x, 2)), d, x)
-
-_logpdf(d::AbstractMvNormal, x::AbstractVector) = mvnormal_c0(d) - sqmahal(d, x)/2
-
-function _logpdf!(r::AbstractArray, d::AbstractMvNormal, x::AbstractMatrix)
-    sqmahal!(r, d, x)
-    c0 = mvnormal_c0(d)
-    for i = 1:size(x, 2)
-        @inbounds r[i] = c0 - r[i]/2
-    end
-    r
-end
-
-_pdf!(r::AbstractArray, d::AbstractMvNormal, x::AbstractMatrix) = exp!(_logpdf!(r, d, x))
-
-###########################################################
-#
-#   MvNormal
-#
-#   Multivariate normal distribution with mean parameters
-#
-###########################################################
-"""
-    MvNormal <: ContinuousMultivariateDistribution
-
-The *multivariate normal* or *multivariate Gaussian* distribution
-
-# Constructors
-
-    MvNormal(μ|mu|mean=, Σ|Sigma|cov=)
-
-Construct a `MvNormal` distribution object with mean `μ` and covariance `Σ`.
-
-    MvNormal(Σ|Sigma|cov=)
-
-Construct a `MvNormal` distribution object with zero mean and covariance `Σ`.
-
-    MvNormal(μ|mu|mean=, σ|sigma|std::AbstractVector=)
-
-Construct a `MvNormal` distribution object with mean `μ` and marginal standard deviation `σ`, and independent correlation structure.
-
-    MvNormal(σ|sigma|std::AbstractVector=)
-
-Construct a `MvNormal` distribution object with zero mean and marginal standard deviation `σ`, and independent correlation structure.
-
-    MvNormal(μ|mu|mean=, σ::Real=, n::Integer=)
-
-Construct a `MvNormal` distribution object of dimension `n` with mean `μ` and marginal standard deviation `σ`, and independent correlation structure.
-
-    MvNormal(σ::Real=, n::Integer=)
-
-Construct a `MvNormal` distribution object of dimension `n` with zero mean and marginal standard deviation `σ`, and independent correlation structure.
-
-    MvNormal(n::Integer=)
-
-Construct a `MvNormal` distribution object of dimension `n` with zero mean and identity covariance matrix.
-
-# Details
-
-The multivariate normal distribution is a multidimensional generalization of the *normal
-distribution*. The probability density function of a d-dimensional multivariate normal
-distribution with mean vector ``\\boldsymbol{\\mu}`` and covariance matrix
-``\\boldsymbol{\\Sigma}`` is:
-
-```math
-f(\\mathbf{x}; \\boldsymbol{\\mu}, \\boldsymbol{\\Sigma}) = \\frac{1}{(2 \\pi)^{d/2} |\\boldsymbol{\\Sigma}|^{1/2}}
-\\exp \\left( - \\frac{1}{2} (\\mathbf{x} - \\boldsymbol{\\mu})^T \\Sigma^{-1} (\\mathbf{x} - \\boldsymbol{\\mu}) \\right)
-```
-
-We realize that the mean vector and the covariance often have special forms in practice,
-which can be exploited to simplify the computation. For example, the mean vector is sometimes
-just a zero vector, while the covariance matrix can be a diagonal matrix or even in the form
-of ``\\sigma \\mathbf{I}``. To take advantage of such special cases, we introduce a parametric
-type `MvNormal`, defined as below, which allows users to specify the special structure of
-the mean and covariance.
-
-```julia
 struct MvNormal{Cov<:AbstractPDMat,Mean<:Union{Vector,ZeroVector}} <: AbstractMvNormal
     μ::Mean
     Σ::Cov
@@ -245,7 +197,6 @@
     MvNormal(convert(AbstractArray{R}, μ), convert(AbstractArray{R}, Σ))
 end
 
-<<<<<<< HEAD
 MvNormal(μ::AbstractVector, Σ::Matrix) = MvNormal(μ, PDMat(Σ))
 MvNormal(μ::AbstractVector, Σ::Union{Symmetric, Hermitian}) = MvNormal(μ, PDMat(Σ))
 MvNormal(μ::AbstractVector, Σ::Diagonal) = MvNormal(μ, PDiagMat(diag(Σ)))
@@ -263,30 +214,6 @@
 
     (n::Integer,) -> D(ZeroVector(Float64, n), ScalMat(n, 1.0))
 end
-=======
-function MvNormal(Σ::Cov) where {T, Cov<:AbstractPDMat{T}}
-    MvNormal{T,Cov,ZeroVector{T}}(ZeroVector(T, dim(Σ)), Σ)
-end
-
-MvNormal(μ::AbstractVector{<:Real}, Σ::Matrix{<:Real}) = MvNormal(μ, PDMat(Σ))
-MvNormal(μ::AbstractVector{<:Real}, Σ::Union{Symmetric{<:Real}, Hermitian{<:Real}}) = MvNormal(μ, PDMat(Σ))
-MvNormal(μ::AbstractVector{<:Real}, Σ::Diagonal{<:Real}) = MvNormal(μ, PDiagMat(diag(Σ)))
-MvNormal(μ::AbstractVector{<:Real}, σ::Vector{<:Real}) = MvNormal(μ, PDiagMat(abs2.(σ)))
-MvNormal(μ::AbstractVector{<:Real}, σ::Real) = MvNormal(μ, ScalMat(length(μ), abs2(σ)))
-
-function MvNormal(μ::AbstractVector{<:Real}, Σ::VecOrMat{<:Real})
-    R = Base.promote_eltype(μ, Σ)
-    MvNormal(convert(AbstractArray{R}, μ), convert(AbstractArray{R}, Σ))
-end
-
-function MvNormal(μ::AbstractVector{<:Real}, σ::UniformScaling{<:Real})
-    R = Base.promote_eltype(μ, σ.λ)
-    MvNormal(convert(AbstractArray{R}, μ), R(σ.λ))
-end
-MvNormal(Σ::Matrix{<:Real}) = MvNormal(PDMat(Σ))
-MvNormal(σ::Vector{<:Real}) = MvNormal(PDiagMat(abs2.(σ)))
-MvNormal(d::Int, σ::Real) = MvNormal(ScalMat(d, abs2(σ)))
->>>>>>> a6a9ef27
 
 ### Conversion
 function convert(::Type{MvNormal{T}}, d::MvNormal) where T<:Real
