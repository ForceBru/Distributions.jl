# Comparison of empirical stats with expected stats

using Distributions
using Base.Test

const n_samples = 5_000_001

macro check_deviation(title, v, vhat)    
    quote
        abs_dev = abs($v - $vhat)
        if $v != 0.
            rel_dev = abs_dev / abs($v)
            @printf "    %-8s: expect = %10.3e emp = %10.3e  |  abs.dev = %.2e rel.dev = %.2e\n" $title $v $vhat abs_dev rel_dev
        else
            @printf "    %-8s: expect = %10.3e emp = %10.3e  |  abs.dev = %.2e rel.dev = n/a\n" $title $v $vhat abs_dev
        end
    end
end

macro ignore_methoderror(ex)
    quote
        try
            $(esc(ex))
        catch err
            if !isa(err,MethodError)
                rethrow(err)
            end
        end
    end
end
<<<<<<< HEAD
distlist = [
          Arcsine(),
=======


for d in [Arcsine(),
>>>>>>> a56a585d
          Bernoulli(0.1),
          Bernoulli(0.5),
          Bernoulli(0.9),
          Beta(2.0, 2.0),
          Beta(3.0, 4.0),
          Beta(17.0, 13.0),
          BetaPrime(3.0, 3.0),
          BetaPrime(3.0, 5.0),
          BetaPrime(5.0, 3.0),
          Binomial(1, 0.5),
          Binomial(100, 0.1),
          Binomial(100, 0.9),
          Binomial(10000, 0.03),
          Categorical([0.1, 0.9]),
          Categorical([0.5, 0.5]),
          Categorical([0.9, 0.1]),
          Cauchy(0.0, 1.0),
          Cauchy(10.0, 1.0),
          Cauchy(0.0, 10.0),
          Chi(12),
          Chisq(8),
          Chisq(12.0),
          Chisq(20.0),
          # Cosine(),
          DiscreteUniform(0, 3),
          DiscreteUniform(2.0, 5.0),
          # Empirical(),
          Erlang(1),
          Erlang(17.0),
          Exponential(1.0),
          Exponential(5.1),
          FDist(9, 9),
          FDist(9, 21),
          FDist(21, 9),
          Gamma(3.0, 2.0),
          Gamma(2.0, 3.0),
          Gamma(3.0, 3.0),
          Geometric(0.1),
          Geometric(0.5),
          Geometric(0.9),
          Gumbel(3.0, 5.0),
          Gumbel(5, 3),
          HyperGeometric(1.0, 1.0, 1.0),
          HyperGeometric(2.0, 2.0, 2.0),
          HyperGeometric(3.0, 2.0, 2.0),
          HyperGeometric(2.0, 3.0, 2.0),
          HyperGeometric(2.0, 2.0, 3.0),
          InverseGaussian(1.0,1.0),
          InverseGaussian(2.0,7.0),
          InverseGamma(1.0,1.0),
          InverseGamma(2.0,3.0),
          Kolmogorov(),
          Laplace(0.0, 1.0),
          Laplace(10.0, 1.0),
          Laplace(0.0, 10.0),
          Levy(0.0, 1.0),
          Levy(2.0, 8.0),
          Levy(3.0, 3.0),
          Logistic(0.0, 1.0),
          Logistic(10.0, 1.0),
          Logistic(0.0, 10.0),
          LogNormal(0.0, 1.0),
          LogNormal(10.0, 1.0),
          LogNormal(0.0, 10.0),
          NegativeBinomial(),
          NegativeBinomial(5, 0.6),
          NoncentralBeta(2,2,0),
          NoncentralBeta(2,6,5),
          NoncentralChisq(2,2),
          NoncentralChisq(2,5),
          NoncentralF(2,2,2),
          NoncentralF(8,10,5),
          # NoncentralT(2,2),
          NoncentralT(10,2),
          Normal(0.0, 1.0),
          Normal(-1.0, 10.0),
          Normal(1.0, 10.0),
          NormalCanon(),
          NormalCanon(-1.0, 0.5),
          NormalCanon(2.0, 0.8),
          Pareto(),
          Pareto(5.0,2.0),
          Pareto(2.0,5.0),
          Poisson(2.0),
          Poisson(10.0),
          Poisson(51.0),
          Rayleigh(1.0),
          Rayleigh(5.0),
          Rayleigh(10.0),
          Skellam(10.0, 2.0),
          TDist(1),
          TDist(28),
          Triangular(3.0, 1.0),
          Triangular(3.0, 2.0),
          Triangular(10.0, 10.0),
          Truncated(Normal(0, 1), -3, 3),
          # Truncated(Normal(-100, 1), 0, 1),
          Truncated(Normal(27, 3), 0, Inf),
          Uniform(0.0, 1.0),
          Uniform(3.0, 17.0),
          Uniform(3.0, 3.1),
          Weibull(2.3),
          Weibull(23.0),
          Weibull(230.0),
          ]

# allows calling 
#   julia univariate.jl Normal 
#   julia univariate.jl Normal(1.2,2)
if length(ARGS) > 0
    newdistlist = {}
    for arg in ARGS
        a = eval(parse(arg))
        if isa(a, DataType)
            append!(newdistlist, filter(x -> isa(x,a),distlist))
        elseif isa(a,Distribution)
            push!(newdistlist, a)
        end
    end
    distlist = newdistlist    
end

for d in distlist

    x = rand(d, n_samples)


    println(d)
    local mu
    @ignore_methoderror begin
        mu, mu_hat = mean(d), mean(x)
        if isfinite(mu)
            # empirical mean should be close to theoretical value
            @check_deviation "mean" mu mu_hat        
        end
    end

    @ignore_methoderror begin 
        m, m_hat = median(d), median(x)
        @assert insupport(d, m_hat)
        @check_deviation "median" m m_hat
    end
    

    @ignore_methoderror begin 
        sigma2, sigma2_hat = var(d), var(x)
        # empirical variance should be close to theoretical value
        if isfinite(mu) && isfinite(sigma2)       
            @check_deviation "variance" sigma2 sigma2_hat
        end
    end

    @ignore_methoderror begin 
        sk, sk_hat = skewness(d), skewness(x)
        # empirical skewness should be close to theoretical value
        if isfinite(mu) && isfinite(sk) 
            @check_deviation "skewness" sk sk_hat
        end
    end

    @ignore_methoderror begin 
        k, k_hat = kurtosis(d), kurtosis(x)
        # empirical kurtosis should be close to theoretical value
        # very unstable for FDist
        if isfinite(mu) && isfinite(k)
            @check_deviation "kurtosis" k k_hat
        end
    end

    @ignore_methoderror begin 
        ent, ent_hat = entropy(d), -mean(logpdf(d, x))
        # By the Asymptotic Equipartition Property,
        # empirical mean negative log PDF should be close to theoretical value
        if isfinite(ent)
            @check_deviation "entropy" ent ent_hat
        end
    end
        
    # Kolmogorov-Smirnov test
    if isa(d, Truncated) ? isa(d.untruncated, ContinuousDistribution) : isa(d, ContinuousDistribution)
        c = cdf(d,x)
        sort!(c)
        for i = 1:n_samples
            c[i] = c[i]*n_samples - i
        end
        a = max(abs(c))
        for i = 1:n_samples
            c[i] += 1.0
        end
        b = max(abs(c))
        ks = max(a,b)
        kss = ks/n_samples
        ksp = ccdf(Kolmogorov(),ks/sqrt(n_samples))
        @printf "    KS statistic = %10.3e,   p-value = %8.6f \n" kss ksp
    end
    println()
end

<|MERGE_RESOLUTION|>--- conflicted
+++ resolved
@@ -28,14 +28,9 @@
         end
     end
 end
-<<<<<<< HEAD
+
 distlist = [
           Arcsine(),
-=======
-
-
-for d in [Arcsine(),
->>>>>>> a56a585d
           Bernoulli(0.1),
           Bernoulli(0.5),
           Bernoulli(0.9),
